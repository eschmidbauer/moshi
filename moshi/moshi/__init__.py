# Copyright (c) Kyutai, all rights reserved.
# This source code is licensed under the license found in the
# LICENSE file in the root directory of this source tree.

"""
moshi is the inference codebase for Kyutai audio generation models.

The code has been adapted from Audiocraft, see LICENSE.audiocraft
  Copyright (c) Meta Platforms, Inc. and affiliates.
"""

# flake8: noqa
from . import conditioners
from . import models
from . import modules
from . import quantization
from . import utils

<<<<<<< HEAD
__version__ = "0.2.9a1"
=======
__version__ = "0.2.9"
>>>>>>> 97868dbb
<|MERGE_RESOLUTION|>--- conflicted
+++ resolved
@@ -16,8 +16,4 @@
 from . import quantization
 from . import utils
 
-<<<<<<< HEAD
-__version__ = "0.2.9a1"
-=======
-__version__ = "0.2.9"
->>>>>>> 97868dbb
+__version__ = "0.2.10a1"